"""Yahoo Finance Equity Historical Price Model."""

# pylint: disable=unused-argument

from datetime import datetime
from typing import TYPE_CHECKING, Any, Dict, List, Literal, Optional
from warnings import warn

from openbb_core.provider.abstract.fetcher import Fetcher
from openbb_core.provider.standard_models.equity_historical import (
    EquityHistoricalData,
    EquityHistoricalQueryParams,
)
from openbb_core.provider.utils.descriptions import QUERY_DESCRIPTIONS
from openbb_core.provider.utils.errors import EmptyDataError
from openbb_yfinance.utils.references import INTERVALS_DICT, PERIODS
<<<<<<< HEAD
from pydantic import Field, PrivateAttr, model_validator
=======
from pydantic import Field, PrivateAttr
>>>>>>> 3e24fd6b

if TYPE_CHECKING:
    from pandas import DataFrame


class YFinanceEquityHistoricalQueryParams(EquityHistoricalQueryParams):
    """Yahoo Finance Equity Historical Price Query.

    Source: https://finance.yahoo.com/
    """

<<<<<<< HEAD
    __json_schema_extra__ = {"symbol": {"multiple_items_allowed": True}}
=======
    __json_schema_extra__ = {
        "symbol": {"multiple_items_allowed": True},
        "interval": {
            "choices": [
                "1m",
                "2m",
                "5m",
                "15m",
                "30m",
                "60m",
                "90m",
                "1h",
                "1d",
                "5d",
                "1W",
                "1M",
                "1Q",
            ]
        },
    }
>>>>>>> 3e24fd6b

    interval: Literal[
        "1m",
        "2m",
        "5m",
        "15m",
        "30m",
        "60m",
        "90m",
        "1h",
        "1d",
        "5d",
        "1W",
        "1M",
        "1Q",
    ] = Field(
        default="1d",
        description=QUERY_DESCRIPTIONS.get("interval", ""),
    )
    extended_hours: bool = Field(
        default=False,
        description="Include Pre and Post market data.",
    )
    include_actions: bool = Field(
        default=True,
        description="Include dividends and stock splits in results.",
    )
    adjustment: Literal["splits_only", "splits_and_dividends"] = Field(
        default="splits_only",
        description="The adjustment factor to apply. Default is splits only.",
    )

    _ignore_tz: bool = PrivateAttr(default=True)
    _progress: bool = PrivateAttr(default=False)
    _keepna: bool = PrivateAttr(default=False)
    _period: PERIODS = PrivateAttr(default="max")
    _rounding: bool = PrivateAttr(default=False)
    _repair: bool = PrivateAttr(default=False)
    _group_by: Literal["ticker", "column"] = PrivateAttr(default="ticker")


class YFinanceEquityHistoricalData(EquityHistoricalData):
    """Yahoo Finance Equity Historical Price Data."""

    __alias_dict__ = {
        "split_ratio": "stock_splits",
        "dividend": "dividends",
    }

    split_ratio: Optional[float] = Field(
        default=None,
        description="Ratio of the equity split, if a split occurred.",
    )
    dividend: Optional[float] = Field(
        default=None,
        description="Dividend amount (split-adjusted), if a dividend was paid.",
    )


class YFinanceEquityHistoricalFetcher(
    Fetcher[
        YFinanceEquityHistoricalQueryParams,
        List[YFinanceEquityHistoricalData],
    ]
):
    """Transform the query, extract and transform the data from the Yahoo Finance endpoints."""

    @staticmethod
    def transform_query(params: Dict[str, Any]) -> YFinanceEquityHistoricalQueryParams:
        """Transform the query."""
        # pylint: disable=import-outside-toplevel
        from dateutil.relativedelta import relativedelta

        transformed_params = params
        now = datetime.now().date()

        if params.get("start_date") is None:
            transformed_params["start_date"] = now - relativedelta(years=1)

        if params.get("end_date") is None:
            transformed_params["end_date"] = now

        return YFinanceEquityHistoricalQueryParams(**params)

    @staticmethod
    def extract_data(
        query: YFinanceEquityHistoricalQueryParams,
        credentials: Optional[Dict[str, str]],
        **kwargs: Any,
    ) -> "DataFrame":
        """Return the raw data from the Yahoo Finance endpoint."""
        # pylint: disable=import-outside-toplevel
        from openbb_yfinance.utils.helpers import yf_download

        adjusted = query.adjustment == "splits_and_dividends"
        kwargs = {"auto_adjust": True, "back_adjust": True} if adjusted is True else {}
        # pylint: disable=protected-access
        data = yf_download(
            symbol=query.symbol,
            start_date=query.start_date,
            end_date=query.end_date,
            interval=INTERVALS_DICT[query.interval],  # type: ignore
            period=query._period,
            prepost=query.extended_hours,
            actions=query.include_actions,
            progress=query._progress,
            ignore_tz=query._ignore_tz,
            keepna=query._keepna,
            repair=query._repair,
            rounding=query._rounding,
            group_by=query._group_by,
            adjusted=adjusted,
            **kwargs,
        )

        if data.empty:
            raise EmptyDataError()

        return data

    @staticmethod
    def transform_data(
        query: YFinanceEquityHistoricalQueryParams,
        data: "DataFrame",
        **kwargs: Any,
    ) -> List[YFinanceEquityHistoricalData]:
        """Transform the data to the standard format."""
        if "capital_gains" in data.columns:
            data = (
                data.drop(columns=["capital_gains"])
                if query.include_actions is False
                else data
            )
        query_symbols = query.symbol.upper().split(",")

        if len(query_symbols) > 1:
            symbols = data.symbol.unique().tolist()
            for symbol in query_symbols:
                if symbol not in symbols:
                    warn(f"Data for '{symbol}' was not found.")

        return [
            YFinanceEquityHistoricalData.model_validate(d)
            for d in data.to_dict("records")
        ]<|MERGE_RESOLUTION|>--- conflicted
+++ resolved
@@ -14,11 +14,7 @@
 from openbb_core.provider.utils.descriptions import QUERY_DESCRIPTIONS
 from openbb_core.provider.utils.errors import EmptyDataError
 from openbb_yfinance.utils.references import INTERVALS_DICT, PERIODS
-<<<<<<< HEAD
-from pydantic import Field, PrivateAttr, model_validator
-=======
 from pydantic import Field, PrivateAttr
->>>>>>> 3e24fd6b
 
 if TYPE_CHECKING:
     from pandas import DataFrame
@@ -30,9 +26,6 @@
     Source: https://finance.yahoo.com/
     """
 
-<<<<<<< HEAD
-    __json_schema_extra__ = {"symbol": {"multiple_items_allowed": True}}
-=======
     __json_schema_extra__ = {
         "symbol": {"multiple_items_allowed": True},
         "interval": {
@@ -53,7 +46,6 @@
             ]
         },
     }
->>>>>>> 3e24fd6b
 
     interval: Literal[
         "1m",
