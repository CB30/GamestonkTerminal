{
 "cells": [
  {
   "cell_type": "code",
   "execution_count": null,
   "id": "blank-couple",
   "metadata": {},
   "outputs": [],
   "source": [
    "import importlib\n",
    "import pathlib\n",
    "import os\n",
    "import sys\n",
    "from datetime import datetime, timedelta\n",
    "import pandas as pd\n",
    "module_path = os.path.abspath(os.path.join('../..'))\n",
    "if module_path not in sys.path:\n",
    "    sys.path.append(module_path)"
   ]
  },
  {
   "cell_type": "code",
   "execution_count": null,
<<<<<<< HEAD
=======
   "id": "exact-price",
   "metadata": {},
   "outputs": [],
   "source": [
    "datetime.now()"
   ]
  },
  {
   "cell_type": "code",
   "execution_count": null,
>>>>>>> d474c589
   "id": "naked-shower",
   "metadata": {
    "tags": [
     "parameters"
    ]
   },
   "outputs": [],
<<<<<<< HEAD
   "source": []
=======
   "source": [
    "ticker=\"GME\"\n",
    "report_name=f\"{ticker}_{datetime.now().strftime('%Y%m%d_%H%M%S')}_due_diligence\"\n",
    "base_path=os.path.abspath(os.path.join('.'))"
   ]
  },
  {
   "cell_type": "code",
   "execution_count": null,
   "id": "moderate-cheat",
   "metadata": {},
   "outputs": [],
   "source": [
    "report_cache_dir = pathlib.Path(base_path, \"notebooks\", \"reports\", report_name)\n",
    "if not os.path.isdir(report_cache_dir):\n",
    "    print(f\"Reports data directory not found. Creating {report_cache_dir}\")\n",
    "    os.mkdir(report_cache_dir)\n",
    "else:\n",
    "    print(f\"Found reports directory {report_cache_dir}\")\n",
    "    print(os.listdir(report_cache_dir))"
   ]
  },
  {
   "cell_type": "code",
   "execution_count": null,
   "id": "southern-gnome",
   "metadata": {},
   "outputs": [],
   "source": [
    "from gamestonk_terminal.technical_analysis import trendline_api as trend\n",
    "from gamestonk_terminal.due_diligence import finviz_api as finviz"
   ]
  },
  {
   "cell_type": "code",
   "execution_count": null,
   "id": "impressive-pleasure",
   "metadata": {},
   "outputs": [],
   "source": [
    "df_stock_cache = pathlib.Path(report_cache_dir, f\"{ticker}_stock_data.pkl\")\n",
    "if os.path.isfile(df_stock_cache):\n",
    "    print(f\"Found a cache file. Loading {df_stock_cache}\")\n",
    "    df_stock = pd.read_pickle(df_stock_cache)\n",
    "else:\n",
    "    print(\"Cache file not found. Getting data\")\n",
    "    df_stock = trend.load_ticker(ticker, (datetime.now() - timedelta(days=180)).strftime(\"%Y-%m-%d\"))\n",
    "    df_stock = trend.find_trendline(df_stock, \"OC_High\", \"high\")\n",
    "    df_stock = trend.find_trendline(df_stock, \"OC_Low\", \"how\")\n",
    "    print(\"Savind cache file\")\n",
    "    df_stock.to_pickle(df_stock_cache)\n",
    "    print(os.listdir(report_cache_dir))"
   ]
>>>>>>> d474c589
  },
  {
   "cell_type": "code",
   "execution_count": null,
   "id": "jewish-birthday",
   "metadata": {},
   "outputs": [],
   "source": [
    "import mplfinance as mpf\n",
    "mc = mpf.make_marketcolors(up='green',down='red',\n",
    "                           edge='black',\n",
    "                           wick='black',\n",
    "                           volume='in',\n",
    "                           ohlc='i')\n",
    "s  = mpf.make_mpf_style(marketcolors=mc, gridstyle=\":\", y_on_right=True)\n",
    "\n",
    "ap0 = []\n",
    "\n",
    "if \"OC_High_trend\" in df_stock.columns:\n",
    "    ap0.append(\n",
    "        mpf.make_addplot(df_stock[\"OC_High_trend\"], color=\"g\"),\n",
    "    )\n",
    "\n",
    "if \"OC_Low_trend\" in df_stock.columns:\n",
    "    ap0.append(\n",
    "        mpf.make_addplot(df_stock[\"OC_Low_trend\"], color=\"b\"),\n",
    "    )"
   ]
  },
  {
   "cell_type": "code",
   "execution_count": null,
   "id": "separated-oasis",
   "metadata": {},
   "outputs": [],
   "source": [
    "mpf.plot(df_stock,type='candle',mav=(20,50,200),volume=True, addplot=ap0,\n",
    "         xrotation=0, style=s, figratio=(10,7), figscale=2.00, \n",
    "        update_width_config=dict(candle_linewidth=1.0,candle_width=0.8, volume_linewidth=1.0))"
   ]
  },
  {
   "cell_type": "code",
   "execution_count": null,
   "id": "danish-stadium",
   "metadata": {},
   "outputs": [],
   "source": [
    "df_fa = finviz.analyst_df(ticker)\n",
    "df_fa"
   ]
  },
  {
   "cell_type": "code",
   "execution_count": null,
   "id": "israeli-eugene",
   "metadata": {},
   "outputs": [],
   "source": [
    "from gamestonk_terminal.fundamental_analysis import market_watch_api as mw"
   ]
  },
  {
   "cell_type": "code",
   "execution_count": null,
   "id": "tough-percentage",
   "metadata": {},
   "outputs": [],
   "source": [
    "mw.prepare_df_financials(ticker, \"income\")"
   ]
  },
  {
   "cell_type": "code",
   "execution_count": null,
   "id": "critical-electronics",
   "metadata": {},
   "outputs": [],
   "source": [
    "mw.prepare_df_financials(ticker, \"income\", quarter=True)"
   ]
  },
  {
   "cell_type": "code",
   "execution_count": null,
   "id": "clear-expense",
   "metadata": {},
   "outputs": [],
   "source": [
    "mw.prepare_df_financials(ticker, \"balance\")"
   ]
  },
  {
   "cell_type": "code",
   "execution_count": null,
   "id": "agreed-topic",
   "metadata": {},
   "outputs": [],
   "source": [
    "mw.prepare_df_financials(ticker, \"cashflow\")"
   ]
  }
 ],
 "metadata": {
  "kernelspec": {
   "display_name": "Python 3",
   "language": "python",
   "name": "python3"
  },
  "language_info": {
   "codemirror_mode": {
    "name": "ipython",
    "version": 3
   },
   "file_extension": ".py",
   "mimetype": "text/x-python",
   "name": "python",
   "nbconvert_exporter": "python",
   "pygments_lexer": "ipython3",
   "version": "3.8.8"
  }
 },
 "nbformat": 4,
 "nbformat_minor": 5
}<|MERGE_RESOLUTION|>--- conflicted
+++ resolved
@@ -21,8 +21,6 @@
   {
    "cell_type": "code",
    "execution_count": null,
-<<<<<<< HEAD
-=======
    "id": "exact-price",
    "metadata": {},
    "outputs": [],
@@ -33,7 +31,6 @@
   {
    "cell_type": "code",
    "execution_count": null,
->>>>>>> d474c589
    "id": "naked-shower",
    "metadata": {
     "tags": [
@@ -41,9 +38,6 @@
     ]
    },
    "outputs": [],
-<<<<<<< HEAD
-   "source": []
-=======
    "source": [
     "ticker=\"GME\"\n",
     "report_name=f\"{ticker}_{datetime.now().strftime('%Y%m%d_%H%M%S')}_due_diligence\"\n",
@@ -97,7 +91,6 @@
     "    df_stock.to_pickle(df_stock_cache)\n",
     "    print(os.listdir(report_cache_dir))"
    ]
->>>>>>> d474c589
   },
   {
    "cell_type": "code",
