### THIS FILE IS AUTO-GENERATED. DO NOT EDIT. ###

import datetime
from typing import Literal, Optional, Union
from warnings import simplefilter, warn

from openbb_core.app.deprecation import OpenBBDeprecationWarning
from openbb_core.app.model.field import OpenBBField
from openbb_core.app.model.obbject import OBBject
from openbb_core.app.static.container import Container
from openbb_core.app.static.utils.decorators import exception_handler, validate
from openbb_core.app.static.utils.filters import filter_inputs
from typing_extensions import Annotated, deprecated


class ROUTER_fixedincome(Container):
    """/fixedincome
    bond_indices
    /corporate
    /government
    mortgage_indices
    /rate
    sofr
    /spreads
    """

    def __repr__(self) -> str:
        return self.__doc__ or ""

    @exception_handler
    @validate
    def bond_indices(
        self,
        start_date: Annotated[
            Union[datetime.date, None, str],
            OpenBBField(description="Start date of the data, in YYYY-MM-DD format."),
        ] = None,
        end_date: Annotated[
            Union[datetime.date, None, str],
            OpenBBField(description="End date of the data, in YYYY-MM-DD format."),
        ] = None,
        index_type: Annotated[
            Literal["yield", "yield_to_worst", "total_return", "oas"],
            OpenBBField(
<<<<<<< HEAD
                description="The type of series. OAS is the option-adjusted spread. Default is yield.",
                choices=["yield", "yield_to_worst", "total_return", "oas"],
=======
                description="The type of series. OAS is the option-adjusted spread. Default is yield."
>>>>>>> 3e24fd6b
            ),
        ] = "yield",
        provider: Annotated[
            Optional[Literal["fred"]],
            OpenBBField(
                description="The provider to use, by default None. If None, the priority list configured in the settings is used. Default priority: fred."
            ),
        ] = None,
        **kwargs
    ) -> OBBject:
        """Bond Indices.

        Parameters
        ----------
<<<<<<< HEAD
        start_date : Union[datetime.date, None, str]
            Start date of the data, in YYYY-MM-DD format.
        end_date : Union[datetime.date, None, str]
=======
        start_date : Union[date, None, str]
            Start date of the data, in YYYY-MM-DD format.
        end_date : Union[date, None, str]
>>>>>>> 3e24fd6b
            End date of the data, in YYYY-MM-DD format.
        index_type : Literal['yield', 'yield_to_worst', 'total_return', 'oas']
            The type of series. OAS is the option-adjusted spread. Default is yield.
        provider : Optional[Literal['fred']]
            The provider to use, by default None. If None, the priority list configured in the settings is used. Default priority: fred.
        category : Literal['high_yield', 'us', 'emerging_markets']
            The type of index category. Used in conjunction with 'index', default is 'us'. (provider: fred)
        index : str
            The specific index to query. Used in conjunction with 'category' and 'index_type', default is 'yield_curve'. Multiple comma separated items allowed. (provider: fred)
        frequency : Optional[Literal['a', 'q', 'm', 'w', 'd', 'wef', 'weth', 'wew', 'wetu', 'wem', 'wesu', 'wesa', 'bwew', 'bwem']]

                Frequency aggregation to convert daily data to lower frequency.
                    None = No change
                    a = Annual
                    q = Quarterly
                    m = Monthly
                    w = Weekly
                    d = Daily
                    wef = Weekly, Ending Friday
                    weth = Weekly, Ending Thursday
                    wew = Weekly, Ending Wednesday
                    wetu = Weekly, Ending Tuesday
                    wem = Weekly, Ending Monday
                    wesu = Weekly, Ending Sunday
                    wesa = Weekly, Ending Saturday
                    bwew = Biweekly, Ending Wednesday
                    bwem = Biweekly, Ending Monday
                 (provider: fred)
        aggregation_method : Literal['avg', 'sum', 'eop']

                A key that indicates the aggregation method used for frequency aggregation.
                This parameter has no affect if the frequency parameter is not set, default is 'avg'.
                    avg = Average
                    sum = Sum
                    eop = End of Period
                 (provider: fred)
        transform : Optional[Literal['chg', 'ch1', 'pch', 'pc1', 'pca', 'cch', 'cca', 'log']]

                Transformation type
                    None = No transformation
                    chg = Change
                    ch1 = Change from Year Ago
                    pch = Percent Change
                    pc1 = Percent Change from Year Ago
                    pca = Compounded Annual Rate of Change
                    cch = Continuously Compounded Rate of Change
                    cca = Continuously Compounded Annual Rate of Change
                    log = Natural Log
                 (provider: fred)

        Returns
        -------
        OBBject
            results : List[BondIndices]
                Serializable results.
            provider : Optional[Literal['fred']]
                Provider name.
            warnings : Optional[List[Warning_]]
                List of warnings.
            chart : Optional[Chart]
                Chart object.
            extra : Dict[str, Any]
                Extra info.

        BondIndices
        -----------
        date : date
            The date of the data.
        symbol : Optional[str]
            Symbol representing the entity requested in the data.
        value : float
            Index values.
        maturity : Optional[str]
            The maturity range of the bond index. Only applicable when 'index' is 'yield_curve'. (provider: fred)
        title : Optional[str]
            The title of the index. (provider: fred)

        Examples
        --------
        >>> from openbb import obb
        >>> # The default state for FRED are series for constructing the US Corporate Bond Yield Curve.
        >>> obb.fixedincome.bond_indices(provider='fred')
        >>> # Multiple indices, from within the same 'category', can be requested.
        >>> obb.fixedincome.bond_indices(category='high_yield', index='us,europe,emerging', index_type='total_return', provider='fred')
        >>> # From FRED, there are three main categories, 'high_yield', 'us', and 'emerging_markets'. Emerging markets is a broad category.
        >>> obb.fixedincome.bond_indices(category='emerging_markets', index='corporate,private_sector,public_sector', provider='fred')
        """  # noqa: E501

        return self._run(
            "/fixedincome/bond_indices",
            **filter_inputs(
                provider_choices={
                    "provider": self._get_provider(
                        provider,
                        "fixedincome.bond_indices",
                        ("fred",),
                    )
                },
                standard_params={
                    "start_date": start_date,
                    "end_date": end_date,
                    "index_type": index_type,
                },
                extra_params=kwargs,
<<<<<<< HEAD
                info={"index": {"fred": {"multiple_items_allowed": True}}},
=======
                info={
                    "index": {
                        "fred": {
                            "multiple_items_allowed": True,
                            "choices": [
                                "a",
                                "aa",
                                "aaa",
                                "asia",
                                "b",
                                "bb",
                                "bbb",
                                "ccc",
                                "corporate",
                                "crossover",
                                "emea",
                                "high_grade",
                                "high_yield",
                                "latam",
                                "liquid_aaa",
                                "liquid_asia",
                                "liquid_bbb",
                                "liquid_corporate",
                                "liquid_emea",
                                "liquid_latam",
                                "non_financial",
                                "private_sector",
                                "public_sector",
                                "seasoned_corporate",
                                "yield_curve",
                            ],
                        }
                    }
                },
>>>>>>> 3e24fd6b
            )
        )

    @property
    def corporate(self):
        # pylint: disable=import-outside-toplevel
        from . import fixedincome_corporate

        return fixedincome_corporate.ROUTER_fixedincome_corporate(
            command_runner=self._command_runner
        )

    @property
    def government(self):
        # pylint: disable=import-outside-toplevel
        from . import fixedincome_government

        return fixedincome_government.ROUTER_fixedincome_government(
            command_runner=self._command_runner
        )

    @exception_handler
    @validate
    def mortgage_indices(
        self,
        start_date: Annotated[
            Union[datetime.date, None, str],
            OpenBBField(description="Start date of the data, in YYYY-MM-DD format."),
        ] = None,
        end_date: Annotated[
            Union[datetime.date, None, str],
            OpenBBField(description="End date of the data, in YYYY-MM-DD format."),
        ] = None,
        provider: Annotated[
            Optional[Literal["fred"]],
            OpenBBField(
                description="The provider to use, by default None. If None, the priority list configured in the settings is used. Default priority: fred."
            ),
        ] = None,
        **kwargs
    ) -> OBBject:
        """Mortgage Indices.

        Parameters
        ----------
<<<<<<< HEAD
        start_date : Union[datetime.date, None, str]
            Start date of the data, in YYYY-MM-DD format.
        end_date : Union[datetime.date, None, str]
=======
        start_date : Union[date, None, str]
            Start date of the data, in YYYY-MM-DD format.
        end_date : Union[date, None, str]
>>>>>>> 3e24fd6b
            End date of the data, in YYYY-MM-DD format.
        provider : Optional[Literal['fred']]
            The provider to use, by default None. If None, the priority list configured in the settings is used. Default priority: fred.
        index : Union[Literal['primary', 'ltv_lte_80', 'ltv_gt_80', 'conforming_30y', 'conforming_30y_na', 'jumbo_30y', 'fha_30y', 'va_30y', 'usda_30y', 'conforming_15y', 'ltv_lte80_fico_ge740', 'ltv_lte80_fico_a720b739', 'ltv_lte80_fico_a700b719', 'ltv_lte80_fico_a680b699', 'ltv_lte80_fico_lt680', 'ltv_gt80_fico_ge740', 'ltv_gt80_fico_a720b739', 'ltv_gt80_fico_a700b719', 'ltv_gt80_fico_a680b699', 'ltv_gt80_fico_lt680'], str]
            The specific index, or index group, to query. Default is the 'primary' group. Multiple comma separated items allowed. (provider: fred)
        frequency : Optional[Literal['a', 'q', 'm', 'w', 'd', 'wef', 'weth', 'wew', 'wetu', 'wem', 'wesu', 'wesa', 'bwew', 'bwem']]

                Frequency aggregation to convert daily data to lower frequency.
                    None = No change
                    a = Annual
                    q = Quarterly
                    m = Monthly
                    w = Weekly
                    d = Daily
                    wef = Weekly, Ending Friday
                    weth = Weekly, Ending Thursday
                    wew = Weekly, Ending Wednesday
                    wetu = Weekly, Ending Tuesday
                    wem = Weekly, Ending Monday
                    wesu = Weekly, Ending Sunday
                    wesa = Weekly, Ending Saturday
                    bwew = Biweekly, Ending Wednesday
                    bwem = Biweekly, Ending Monday
                 (provider: fred)
        aggregation_method : Literal['avg', 'sum', 'eop']

                A key that indicates the aggregation method used for frequency aggregation.
                This parameter has no affect if the frequency parameter is not set, default is 'avg'.
                    avg = Average
                    sum = Sum
                    eop = End of Period
                 (provider: fred)
        transform : Optional[Literal['chg', 'ch1', 'pch', 'pc1', 'pca', 'cch', 'cca', 'log']]

                Transformation type
                    None = No transformation
                    chg = Change
                    ch1 = Change from Year Ago
                    pch = Percent Change
                    pc1 = Percent Change from Year Ago
                    pca = Compounded Annual Rate of Change
                    cch = Continuously Compounded Rate of Change
                    cca = Continuously Compounded Annual Rate of Change
                    log = Natural Log
                 (provider: fred)

        Returns
        -------
        OBBject
            results : List[MortgageIndices]
                Serializable results.
            provider : Optional[Literal['fred']]
                Provider name.
            warnings : Optional[List[Warning_]]
                List of warnings.
            chart : Optional[Chart]
                Chart object.
            extra : Dict[str, Any]
                Extra info.

        MortgageIndices
        ---------------
        date : date
            The date of the data.
        symbol : Optional[str]
            Symbol representing the entity requested in the data.
        name : Optional[str]
            Name of the index.
        rate : float
            Mortgage rate.

        Examples
        --------
        >>> from openbb import obb
        >>> # The default state for FRED are the primary mortgage indices from Optimal Blue.
        >>> obb.fixedincome.mortgage_indices(provider='fred')
        >>> # Multiple indices can be requested.
        >>> obb.fixedincome.mortgage_indices(index='jumbo_30y,conforming_30y,conforming_15y', provider='fred')
        """  # noqa: E501

        return self._run(
            "/fixedincome/mortgage_indices",
            **filter_inputs(
                provider_choices={
                    "provider": self._get_provider(
                        provider,
                        "fixedincome.mortgage_indices",
                        ("fred",),
                    )
                },
                standard_params={
                    "start_date": start_date,
                    "end_date": end_date,
                },
                extra_params=kwargs,
<<<<<<< HEAD
                info={"index": {"fred": {"multiple_items_allowed": True}}},
=======
                info={
                    "index": {
                        "fred": {
                            "multiple_items_allowed": True,
                            "choices": [
                                "primary",
                                "ltv_lte_80",
                                "ltv_gt_80",
                                "conforming_30y",
                                "conforming_30y_na",
                                "jumbo_30y",
                                "fha_30y",
                                "va_30y",
                                "usda_30y",
                                "conforming_15y",
                                "ltv_lte80_fico_ge740",
                                "ltv_lte80_fico_a720b739",
                                "ltv_lte80_fico_a700b719",
                                "ltv_lte80_fico_a680b699",
                                "ltv_lte80_fico_lt680",
                                "ltv_gt80_fico_ge740",
                                "ltv_gt80_fico_a720b739",
                                "ltv_gt80_fico_a700b719",
                                "ltv_gt80_fico_a680b699",
                                "ltv_gt80_fico_lt680",
                            ],
                        }
                    }
                },
>>>>>>> 3e24fd6b
            )
        )

    @property
    def rate(self):
        # pylint: disable=import-outside-toplevel
        from . import fixedincome_rate

        return fixedincome_rate.ROUTER_fixedincome_rate(
            command_runner=self._command_runner
        )

    @exception_handler
    @validate
    @deprecated(
        "This endpoint is deprecated; use `/fixedincome/rate/sofr` instead. Deprecated in OpenBB Platform V4.2 to be removed in V4.5.",
        category=OpenBBDeprecationWarning,
    )
    def sofr(
        self,
        start_date: Annotated[
            Union[datetime.date, None, str],
            OpenBBField(description="Start date of the data, in YYYY-MM-DD format."),
        ] = None,
        end_date: Annotated[
            Union[datetime.date, None, str],
            OpenBBField(description="End date of the data, in YYYY-MM-DD format."),
        ] = None,
        provider: Annotated[
            Optional[Literal["federal_reserve", "fred"]],
            OpenBBField(
                description="The provider to use, by default None. If None, the priority list configured in the settings is used. Default priority: federal_reserve, fred."
            ),
        ] = None,
        **kwargs
    ) -> OBBject:
        """Secured Overnight Financing Rate.

        The Secured Overnight Financing Rate (SOFR) is a broad measure of the cost of
        borrowing cash overnight collateralizing by Treasury securities.


        Parameters
        ----------
        start_date : Union[date, None, str]
            Start date of the data, in YYYY-MM-DD format.
        end_date : Union[date, None, str]
            End date of the data, in YYYY-MM-DD format.
        provider : Optional[Literal['federal_reserve', 'fred']]
            The provider to use, by default None. If None, the priority list configured in the settings is used. Default priority: federal_reserve, fred.
        frequency : Optional[Literal['a', 'q', 'm', 'w', 'wef', 'weth', 'wew', 'wetu', 'wem', 'wesu', 'wesa', 'bwew', 'bwem']]

                Frequency aggregation to convert daily data to lower frequency.
                    a = Annual
                    q = Quarterly
                    m = Monthly
                    w = Weekly
                    wef = Weekly, Ending Friday
                    weth = Weekly, Ending Thursday
                    wew = Weekly, Ending Wednesday
                    wetu = Weekly, Ending Tuesday
                    wem = Weekly, Ending Monday
                    wesu = Weekly, Ending Sunday
                    wesa = Weekly, Ending Saturday
                    bwew = Biweekly, Ending Wednesday
                    bwem = Biweekly, Ending Monday
                 (provider: fred)
        aggregation_method : Optional[Literal['avg', 'sum', 'eop']]

                A key that indicates the aggregation method used for frequency aggregation.
                    avg = Average
                    sum = Sum
                    eop = End of Period
                 (provider: fred)
        transform : Optional[Literal['chg', 'ch1', 'pch', 'pc1', 'pca', 'cch', 'cca', 'log']]

                Transformation type
                    None = No transformation
                    chg = Change
                    ch1 = Change from Year Ago
                    pch = Percent Change
                    pc1 = Percent Change from Year Ago
                    pca = Compounded Annual Rate of Change
                    cch = Continuously Compounded Rate of Change
                    cca = Continuously Compounded Annual Rate of Change
                    log = Natural Log
                 (provider: fred)

        Returns
        -------
        OBBject
            results : List[SOFR]
                Serializable results.
            provider : Optional[Literal['federal_reserve', 'fred']]
                Provider name.
            warnings : Optional[List[Warning_]]
                List of warnings.
            chart : Optional[Chart]
                Chart object.
            extra : Dict[str, Any]
                Extra info.

        SOFR
        ----
        date : date
            The date of the data.
        rate : float
            Effective federal funds rate.
        percentile_1 : Optional[float]
            1st percentile of the distribution.
        percentile_25 : Optional[float]
            25th percentile of the distribution.
        percentile_75 : Optional[float]
            75th percentile of the distribution.
        percentile_99 : Optional[float]
            99th percentile of the distribution.
        volume : Optional[float]
            The trading volume.The notional volume of transactions (Billions of $).
        average_30d : Optional[float]
            30-Day Average SOFR (provider: fred)
        average_90d : Optional[float]
            90-Day Average SOFR (provider: fred)
        average_180d : Optional[float]
            180-Day Average SOFR (provider: fred)
        index : Optional[float]
            SOFR index as 2018-04-02 = 1 (provider: fred)

        Examples
        --------
        >>> from openbb import obb
        >>> obb.fixedincome.sofr(provider='fred')
        """  # noqa: E501

        simplefilter("always", DeprecationWarning)
        warn(
            "This endpoint is deprecated; use `/fixedincome/rate/sofr` instead. Deprecated in OpenBB Platform V4.2 to be removed in V4.5.",
            category=DeprecationWarning,
            stacklevel=2,
        )

        return self._run(
            "/fixedincome/sofr",
            **filter_inputs(
                provider_choices={
                    "provider": self._get_provider(
                        provider,
                        "fixedincome.sofr",
                        ("federal_reserve", "fred"),
                    )
                },
                standard_params={
                    "start_date": start_date,
                    "end_date": end_date,
                },
                extra_params=kwargs,
            )
        )

    @property
    def spreads(self):
        # pylint: disable=import-outside-toplevel
        from . import fixedincome_spreads

        return fixedincome_spreads.ROUTER_fixedincome_spreads(
            command_runner=self._command_runner
        )<|MERGE_RESOLUTION|>--- conflicted
+++ resolved
@@ -42,12 +42,7 @@
         index_type: Annotated[
             Literal["yield", "yield_to_worst", "total_return", "oas"],
             OpenBBField(
-<<<<<<< HEAD
-                description="The type of series. OAS is the option-adjusted spread. Default is yield.",
-                choices=["yield", "yield_to_worst", "total_return", "oas"],
-=======
                 description="The type of series. OAS is the option-adjusted spread. Default is yield."
->>>>>>> 3e24fd6b
             ),
         ] = "yield",
         provider: Annotated[
@@ -62,15 +57,9 @@
 
         Parameters
         ----------
-<<<<<<< HEAD
-        start_date : Union[datetime.date, None, str]
-            Start date of the data, in YYYY-MM-DD format.
-        end_date : Union[datetime.date, None, str]
-=======
         start_date : Union[date, None, str]
             Start date of the data, in YYYY-MM-DD format.
         end_date : Union[date, None, str]
->>>>>>> 3e24fd6b
             End date of the data, in YYYY-MM-DD format.
         index_type : Literal['yield', 'yield_to_worst', 'total_return', 'oas']
             The type of series. OAS is the option-adjusted spread. Default is yield.
@@ -175,9 +164,6 @@
                     "index_type": index_type,
                 },
                 extra_params=kwargs,
-<<<<<<< HEAD
-                info={"index": {"fred": {"multiple_items_allowed": True}}},
-=======
                 info={
                     "index": {
                         "fred": {
@@ -212,7 +198,6 @@
                         }
                     }
                 },
->>>>>>> 3e24fd6b
             )
         )
 
@@ -258,15 +243,9 @@
 
         Parameters
         ----------
-<<<<<<< HEAD
-        start_date : Union[datetime.date, None, str]
-            Start date of the data, in YYYY-MM-DD format.
-        end_date : Union[datetime.date, None, str]
-=======
         start_date : Union[date, None, str]
             Start date of the data, in YYYY-MM-DD format.
         end_date : Union[date, None, str]
->>>>>>> 3e24fd6b
             End date of the data, in YYYY-MM-DD format.
         provider : Optional[Literal['fred']]
             The provider to use, by default None. If None, the priority list configured in the settings is used. Default priority: fred.
@@ -362,9 +341,6 @@
                     "end_date": end_date,
                 },
                 extra_params=kwargs,
-<<<<<<< HEAD
-                info={"index": {"fred": {"multiple_items_allowed": True}}},
-=======
                 info={
                     "index": {
                         "fred": {
@@ -394,7 +370,6 @@
                         }
                     }
                 },
->>>>>>> 3e24fd6b
             )
         )
 
