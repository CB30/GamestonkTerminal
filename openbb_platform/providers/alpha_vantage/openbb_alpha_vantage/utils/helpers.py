--- conflicted
+++ resolved
@@ -77,19 +77,11 @@
     # Reverse the DataFrame order, sorting by date in descending order
     df.sort_index(ascending=False, inplace=True)
 
-<<<<<<< HEAD
-    price_col = df[column].values
-    split_col = df["volume_factor"] if column == "volume" else df["split_factor"].values
-    dividend_col = df["dividend"].values if dividends else zeros(len(price_col))
-    adj_price_col = zeros(len(df.index))
-    adj_price_col[0] = price_col[0]
-=======
     price_col = df[column]
     split_col = df["volume_factor"] if column == "volume" else df["split_factor"]
     dividend_col = df["dividend"] if dividends else zeros(len(price_col))
     adj_price_col = zeros(len(df.index))
     adj_price_col[0] = price_col.iloc[0]
->>>>>>> 3e24fd6b
 
     for i in range(1, len(price_col)):
         adj_price_col[i] = adj_price_col[i - 1] + adj_price_col[i - 1] * (
