--- conflicted
+++ resolved
@@ -253,16 +253,6 @@
         annotation = field.annotation
 
         additional_description = ""
-<<<<<<< HEAD
-        if extra := field.json_schema_extra:
-            providers = []
-            for p, v in extra.items():  # type: ignore[union-attr]
-                if isinstance(v, dict) and v.get("multiple_items_allowed"):
-                    providers.append(p)
-                elif isinstance(v, list) and "multiple_items_allowed" in v:
-                    # For backwards compatibility, before this was a list
-                    providers.append(p)
-=======
         choices: Dict = {}
         if extra := field.json_schema_extra:
             providers: List = []
@@ -279,7 +269,6 @@
                         "multiple_items_allowed": False,
                         "choices": v.get("choices"),
                     }
->>>>>>> 3e24fd6b
 
             if providers:
                 if provider_name:
@@ -290,10 +279,6 @@
                         + ", ".join(providers)  # type: ignore[arg-type]
                         + "."
                     )
-<<<<<<< HEAD
-
-=======
->>>>>>> 3e24fd6b
         provider_field = (
             f"(provider: {provider_name})" if provider_name != "openbb" else ""
         )
@@ -325,11 +310,7 @@
                     title=provider_name,
                     description=description,
                     alias=field.alias or None,
-<<<<<<< HEAD
-                    json_schema_extra=getattr(field, "json_schema_extra", None),
-=======
                     json_schema_extra=choices,
->>>>>>> 3e24fd6b
                 ),
             )
 
