--- conflicted
+++ resolved
@@ -1233,7 +1233,6 @@
 
         FredSearch
         ----------
-<<<<<<< HEAD
         release_id : Optional[str]
             The release ID for queries.
         series_id : Optional[str]
@@ -1242,12 +1241,6 @@
             The series group ID of the series. This value is used to query for regional data.
         region_type : Optional[str]
             The region type of the series.
-=======
-        release_id : Optional[Union[int, str]]
-            The release ID for queries. 
-        series_id : Optional[str]
-            The series ID for the item in the release. 
->>>>>>> 738040a6
         name : Optional[str]
             The name of the release. 
         title : Optional[str]
@@ -1269,7 +1262,6 @@
         seasonal_adjustment_short : Optional[str]
             Short form of the data seasonal adjustment. 
         last_updated : Optional[datetime]
-<<<<<<< HEAD
             The datetime of the last update to the data.
         popularity : Optional[int]
             Popularity of the series
@@ -1279,27 +1271,12 @@
             The realtime start date of the series.
         realtime_end : Optional[date]
             The realtime end date of the series.
-=======
-            The datetime of the last update to the data. 
->>>>>>> 738040a6
         notes : Optional[str]
             Description of the release. 
         press_release : Optional[bool]
             If the release is a press release. 
         url : Optional[str]
-<<<<<<< HEAD
             URL to the release.
-=======
-            URL to the release. 
-        popularity : Optional[int]
-            Popularity of the series (provider: fred)
-        group_popularity : Optional[int]
-            Group popularity of the release (provider: fred)
-        region_type : Optional[str]
-            The region type of the series. (provider: fred)
-        series_group : Optional[Union[int, str]]
-            The series group ID of the series. This value is used to query for regional data. (provider: fred)
->>>>>>> 738040a6
 
         Examples
         --------
@@ -1321,7 +1298,6 @@
                     "query": query,
                 },
                 extra_params=kwargs,
-<<<<<<< HEAD
                 info={
                     "search_type": {
                         "fred": {
@@ -1356,9 +1332,6 @@
                         "fred": {"multiple_items_allowed": True, "choices": None}
                     },
                 },
-=======
-                info={"tag_names": {"fred": {"multiple_items_allowed": True, "choices": None}}, "exclude_tag_names": {"fred": {"multiple_items_allowed": True, "choices": None}}},
->>>>>>> 738040a6
             )
         )
 
@@ -1477,7 +1450,6 @@
                     "limit": limit,
                 },
                 extra_params=kwargs,
-<<<<<<< HEAD
                 info={
                     "symbol": {
                         "fred": {"multiple_items_allowed": True, "choices": None}
@@ -1525,9 +1497,6 @@
                         }
                     },
                 },
-=======
-                info={"symbol": {"fred": {"multiple_items_allowed": True, "choices": None}}, "frequency": {"fred": {"multiple_items_allowed": False, "choices": ["a", "q", "m", "w", "d", "wef", "weth", "wew", "wetu", "wem", "wesu", "wesa", "bwew", "bwem"]}}, "aggregation_method": {"fred": {"multiple_items_allowed": False, "choices": ["avg", "sum", "eop"]}}, "transform": {"fred": {"multiple_items_allowed": False, "choices": ["chg", "ch1", "pch", "pc1", "pca", "cch", "cca", "log"]}}},
->>>>>>> 738040a6
             )
         )
 
