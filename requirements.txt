aiodns==3.0.0; python_version >= "3.5.2" and python_full_version >= "3.7.0"
aiohttp==3.8.3; python_version >= "3.6" and python_full_version >= "3.7.0"
aiosignal==1.2.0; python_version >= "3.6" and python_full_version >= "3.7.0"
alabaster==0.7.12; python_version >= "3.6"
alpha-vantage==2.3.1
altair==4.2.0; python_version >= "3.7" and python_full_version < "3.9.7" or python_full_version > "3.9.7" and python_version >= "3.7"
anyio==3.6.2; python_full_version >= "3.6.2" and python_version >= "3.8" and python_version < "4.0"
appdirs==1.4.4
<<<<<<< HEAD
appnope==0.1.3; sys_platform == "darwin" and python_version >= "3.8" and platform_system == "Darwin" and python_full_version >= "3.7.0" and python_full_version < "4.0.0"
=======
appnope==0.1.3; sys_platform == "darwin" and python_version >= "3.8" and platform_system == "Darwin"
arch==5.3.1; python_version >= "3.7"
>>>>>>> 0897630b
argon2-cffi-bindings==21.2.0; python_version >= "3.7"
argon2-cffi==21.3.0; python_version >= "3.7"
ascii-magic==1.6; python_version >= "3.5"
astor==0.8.1; python_full_version >= "3.7.1" and python_full_version < "4.0.0" and python_version >= "3.8"
<<<<<<< HEAD
astroid==2.12.12; python_full_version >= "3.7.2"
=======
astropy==5.1.1; python_version >= "3.8"
>>>>>>> 0897630b
asttokens==2.0.8; python_version >= "3.8"
async-timeout==4.0.2; python_version >= "3.6" and python_full_version >= "3.7.0"
atomicwrites==1.4.1; sys_platform == "win32" and python_version >= "3.7" and python_full_version >= "3.7.0" and python_full_version < "4.0.0"
attrs==21.4.0; python_full_version >= "3.7.0" and python_version >= "3.7" and (python_version >= "3.6" and python_full_version < "3.0.0" and python_version < "4.0" or python_version >= "3.6" and python_version < "4.0" and python_full_version >= "3.5.0") and python_full_version < "4.0.0" and (python_version >= "3.7" and python_full_version < "3.9.7" and python_full_version >= "3.7.0" or python_full_version > "3.9.7" and python_version >= "3.7" and python_full_version < "4.0.0")
babel==2.10.3; python_version >= "3.7"
backcall==0.2.0; python_version >= "3.8"
backoff==2.2.1; python_version >= "3.7" and python_version < "4.0" and python_full_version >= "3.7.0"
backports.zoneinfo==0.2.1; python_version >= "3.7" and python_full_version < "3.9.7" and python_version < "3.9" and (python_version >= "3.7" and python_full_version < "3.0.0" or python_version >= "3.7" and python_full_version < "3.9.7" and python_full_version >= "3.6.0" or python_full_version > "3.9.7" and python_version >= "3.6") or python_full_version > "3.9.7" and python_version >= "3.6" and python_version < "3.9" and (python_version >= "3.7" and python_full_version < "3.0.0" or python_version >= "3.7" and python_full_version < "3.9.7" and python_full_version >= "3.6.0" or python_full_version > "3.9.7" and python_version >= "3.6")
bandit==1.7.4; python_version >= "3.7"
base58==2.1.1; python_version >= "3.5" and python_full_version >= "3.7.0"
beartype==0.7.1; python_version >= "3.8" and python_version < "4.0" and python_full_version >= "3.6.0"
beautifulsoup4==4.11.1; python_full_version >= "3.6.0" and python_version >= "3.7"
<<<<<<< HEAD
black==23.1.0; python_version >= "3.7"
=======
black==22.12.0; python_version >= "3.7"
>>>>>>> 0897630b
bleach==5.0.1; python_version >= "3.7"
blinker==1.5; python_version >= "3.7" and python_full_version < "3.0.0" or python_version >= "3.7" and python_full_version < "3.9.7" and python_full_version >= "3.5.0" or python_full_version > "3.9.7"
bs4==0.0.1
bt==0.2.9; (python_version >= "2.7" and python_full_version < "3.0.0") or (python_full_version >= "3.6.0")
cachetools==5.2.0; python_version >= "3.7" and python_version < "4.0" and (python_version >= "3.7" and python_full_version < "3.9.7" or python_full_version > "3.9.7")
ccxt==2.5.80
certifi==2022.12.7; python_version >= "3.8" and python_version < "4" and python_full_version >= "3.7.1" and python_full_version < "4.0.0" and (python_version >= "3.7" and python_full_version < "3.9.7" or python_full_version > "3.9.7")
<<<<<<< HEAD
cffi==1.15.1; implementation_name == "pypy" and python_version >= "3.7" and python_full_version >= "3.7.0" and python_full_version < "4.0.0"
cfgv==3.3.1; python_full_version >= "3.6.1" and python_version >= "3.7"
=======
cffi==1.15.1; implementation_name == "pypy" and python_version >= "3.7" and python_full_version >= "3.7.0"
>>>>>>> 0897630b
charset-normalizer==2.1.1; python_full_version >= "3.6.0"
click==8.1.3; python_version >= "3.7" and python_full_version < "3.9.7" or python_full_version > "3.9.7" and python_version >= "3.7"
codespell==2.2.2; python_version >= "3.7"
colorama==0.4.6; python_full_version >= "3.7.2" and python_version >= "3.8" and sys_platform == "win32" and (python_version >= "3.6" and python_full_version < "3.0.0" and sys_platform == "win32" or sys_platform == "win32" and python_version >= "3.6" and python_full_version >= "3.7.0") and (python_version >= "3.7" and python_full_version < "3.0.0" and platform_system == "Windows" or platform_system == "Windows" and python_version >= "3.7" and python_full_version >= "3.7.0") and (python_version >= "3.7" and python_full_version < "3.0.0" and platform_system == "Windows" and (python_version >= "3.7" and python_full_version < "3.9.7" or python_full_version > "3.9.7" and python_version >= "3.7") or platform_system == "Windows" and python_version >= "3.7" and (python_version >= "3.7" and python_full_version < "3.9.7" or python_full_version > "3.9.7" and python_version >= "3.7") and python_full_version >= "3.7.0") and (python_version >= "3.8" and python_full_version < "3.0.0" and sys_platform == "win32" or sys_platform == "win32" and python_version >= "3.8" and python_full_version >= "3.7.0") and python_full_version < "4.0.0"
commonmark==0.9.1; python_full_version >= "3.6.3" and python_full_version < "4.0.0" and (python_version >= "3.7" and python_full_version < "3.9.7" or python_full_version > "3.9.7")
convertdate==2.4.0; python_version >= "3.7" and python_version < "4"
<<<<<<< HEAD
coverage==6.5.0; python_version >= "3.7"
=======
>>>>>>> 0897630b
cryptography==39.0.0; python_version >= "3.6"
cssselect==1.1.0; python_version >= "2.7" and python_full_version < "3.0.0" or python_full_version >= "3.4.0"
cvxpy==1.2.1; python_version >= "3.7"
cycler==0.11.0; python_version >= "3.7"
cython==0.29.32; python_version >= "3.8" and python_full_version < "3.0.0" and sys_platform == "darwin" or python_full_version >= "3.3.0" and sys_platform == "darwin" and python_version >= "3.8"
dateparser==1.1.2; python_version >= "3.5"
datetime==4.7; python_version >= "3.5"
debugpy==1.6.3; python_full_version >= "3.7.0" and python_full_version < "4.0.0" and python_version >= "3.7"
<<<<<<< HEAD
decorator==5.1.1; python_version >= "3.8" and python_full_version < "3.0.0" or python_full_version >= "3.6.0" and python_version >= "3.8" and python_full_version < "3.9.7" or python_full_version > "3.9.7" and python_version >= "3.8"
=======
decorator==5.1.1; python_version >= "3.8" and (python_version >= "3.5" and python_full_version < "3.0.0" or python_full_version >= "3.6.0" and python_version >= "3.5") and (python_version >= "3.7" and python_full_version < "3.9.7" or python_full_version > "3.9.7" and python_version >= "3.5")
>>>>>>> 0897630b
defusedxml==0.7.1; python_version >= "3.7" and python_full_version < "3.0.0" or python_full_version >= "3.5.0" and python_version >= "3.7"
degiro-connector==2.0.21; python_full_version >= "3.7.1" and python_full_version < "4.0.0"
deprecation==2.1.0
detecta==0.0.5; python_version >= "3.6"
dill==0.3.6; python_version >= "3.7" and python_full_version >= "3.7.2"
distlib==0.3.6; python_version >= "3.7"
dnspython==2.2.1; python_version >= "3.6" and python_version < "4.0"
<<<<<<< HEAD
docutils==0.17.1; python_version >= "3.6" and python_full_version < "3.0.0" or python_full_version >= "3.5.0" and python_version >= "3.6"
entrypoints==0.4; python_full_version >= "3.7.0" and python_full_version < "4.0.0" and python_version >= "3.7" and (python_version >= "3.7" and python_full_version < "3.9.7" or python_full_version > "3.9.7" and python_version >= "3.7")
=======
ecos==2.0.10; python_version >= "3.7"
entrypoints==0.4; python_version >= "3.7" and python_full_version < "3.9.7" or python_full_version > "3.9.7" and python_version >= "3.7"
>>>>>>> 0897630b
et-xmlfile==1.1.0; python_version >= "3.6"
exchange-calendars==4.2.3; python_version >= "3.8" and python_version < "4.0" and python_full_version >= "3.7.0"
executing==1.1.1; python_version >= "3.8"
fastjsonschema==2.16.2; python_full_version >= "3.7.0" and python_full_version < "4.0.0" and python_version >= "3.7"
feedparser==6.0.10; python_version >= "3.6"
ffn==0.3.6; python_version >= "2.7" and python_full_version < "3.0.0" or python_full_version >= "3.6.0"
filelock==3.8.0; python_version >= "3.7"
financedatabase==1.0.2
finnhub-python==2.4.15
finviz==1.4.4
finvizfinance==0.14.4; python_version >= "3.5"
flake8==3.9.2; python_full_version >= "3.7.0"
fonttools==4.38.0; python_version >= "3.7"
formulaic==0.3.4; python_full_version >= "3.7.1" and python_full_version < "4.0.0" and python_version >= "3.8"
fred==3.1
fredapi==0.4.3
frozendict==2.3.4; python_version >= "3.6"
frozenlist==1.3.1; python_version >= "3.7" and python_full_version >= "3.7.0"
fundamentalanalysis==0.2.14
future==0.18.3; python_version >= "2.7" and python_full_version < "3.0.0" or python_full_version >= "3.6.0"
gitdb==4.0.9; python_version >= "3.7" and python_full_version < "3.9.7" or python_full_version > "3.9.7" and python_version >= "3.7"
gitpython==3.1.30; python_version >= "3.7"
grpcio==1.51.1; python_version >= "3.7"
h11==0.12.0; python_version >= "3.8" and python_version < "4.0"
hijri-converter==2.2.4; python_version >= "3.7"
holidays==0.14.2; python_version >= "3.7"
html5lib==1.1; (python_version >= "2.7" and python_full_version < "3.0.0") or (python_full_version >= "3.5.0")
httpcore==0.15.0; python_version >= "3.8" and python_version < "4.0"
httpx==0.23.0; python_version >= "3.8" and python_version < "4.0"
identify==2.5.7; python_version >= "3.7"
idna==3.4; python_version >= "3.8" and python_version < "4" and python_full_version >= "3.7.1" and python_full_version < "4.0.0" and (python_version >= "3.7" and python_full_version < "3.9.7" or python_full_version > "3.9.7")
imagesize==1.4.1; python_version >= "3.6" and python_full_version < "3.0.0" or python_full_version >= "3.4.0" and python_version >= "3.6"
importlib-metadata==5.0.0; python_version >= "3.7" and python_full_version < "3.9.7" and python_version < "3.10" or python_full_version > "3.9.7" and python_version >= "3.7" and python_version < "3.10"
inflection==0.5.1; python_version >= "3.6"
iniconfig==1.1.1; python_full_version >= "3.7.0" and python_full_version < "4.0.0" and python_version >= "3.7"
interface-meta==1.3.0; python_version >= "3.8" and python_version < "4.0" and python_full_version >= "3.7.1" and python_full_version < "4.0.0"
investiny==0.5.0; python_version >= "3.8" and python_version < "4.0"
investpy==1.0.8; python_version >= "3.7"
ipyflex==0.2.4; python_version >= "3.6"
ipykernel==6.16.1; python_full_version >= "3.7.0" and python_full_version < "4.0.0" and python_version >= "3.7"
ipympl==0.8.4
ipython-genutils==0.2.0; python_version >= "3.7"
ipython==8.5.0; python_version >= "3.8"
ipywidgets==8.0.2; python_version >= "3.7"
iso8601==0.1.16
<<<<<<< HEAD
isort==5.10.1; python_full_version >= "3.7.2" and python_version < "4.0"
=======
>>>>>>> 0897630b
jedi==0.18.2; python_version >= "3.8"
jinja2==3.1.2; python_version >= "3.7"
joblib==1.2.0; python_version >= "3.8" and python_full_version < "3.0.0" or python_full_version >= "3.6.0" and python_version >= "3.8"
json5==0.9.10; python_version >= "3.7"
jsonschema==3.2.0
jupyter-client==7.4.1; python_full_version >= "3.7.0" and python_full_version < "4.0.0" and python_version >= "3.7"
jupyter-core==4.11.2; python_full_version >= "3.7.0" and python_full_version < "4.0.0" and python_version >= "3.7"
jupyter-server==1.21.0; python_version >= "3.7"
jupyterlab-pygments==0.2.2; python_version >= "3.7"
jupyterlab-server==2.16.1; python_version >= "3.7"
jupyterlab-widgets==3.0.3; python_version >= "3.7"
jupyterlab==3.5.0; python_version >= "3.7"
kiwisolver==1.4.4; python_version >= "3.7"
korean-lunar-calendar==0.3.1; python_version >= "3.8" and python_version < "4.0" and python_full_version >= "3.7.0"
lazy-object-proxy==1.7.1; python_version >= "3.6" and python_full_version >= "3.7.2"
linearmodels==4.27; python_version >= "3.8"
loguru==0.6.0; python_version >= "3.5" and python_full_version >= "3.7.0"
lxml==4.9.2; python_version >= "3.7" and python_full_version < "3.0.0" or python_full_version >= "3.6.0" and python_version >= "3.7"
markdown-it-py==1.1.0; python_version >= "3.6" and python_version < "4.0"
markupsafe==2.1.1; python_version >= "3.7"
<<<<<<< HEAD
matplotlib-inline==0.1.6; python_full_version >= "3.7.0" and python_full_version < "4.0.0" and python_version >= "3.8"
=======
matplotlib-inline==0.1.6; python_version >= "3.8" and python_full_version >= "3.7.0" and python_full_version < "4.0.0"
>>>>>>> 0897630b
matplotlib==3.5.3; python_version >= "3.7"
mccabe==0.6.1; python_full_version >= "3.7.2"
mdit-py-plugins==0.2.8; python_version >= "3.6" and python_version < "4.0"
mistune==0.8.4; python_version >= "3.7"
mock==4.0.3; python_version >= "3.6"
more-itertools==9.0.0; python_version >= "3.7"
mplfinance==0.12.9b1
multidict==6.0.2; python_version >= "3.7" and python_full_version >= "3.7.0"
multitasking==0.0.11
mypy-extensions==0.4.3; python_version >= "3.8"
mypy==0.930; python_version >= "3.6"
myst-parser==0.15.2; python_version >= "3.6"
nbclassic==0.4.5; python_version >= "3.7"
nbclient==0.5.13; python_full_version >= "3.7.0" and python_version >= "3.7" and python_full_version < "4.0.0"
nbconvert==6.5.4; python_version >= "3.7"
<<<<<<< HEAD
nbformat==5.7.0; python_full_version >= "3.7.0" and python_full_version < "4.0.0" and python_version >= "3.7"
nbmake==1.3.0; python_full_version >= "3.7.0" and python_full_version < "4.0.0"
nest-asyncio==1.5.6; python_full_version >= "3.7.0" and python_full_version < "4.0.0" and python_version >= "3.7"
nodeenv==1.7.0; python_version >= "3.7" and python_full_version < "3.0.0" or python_full_version >= "3.7.0" and python_version >= "3.7"
=======
nbformat==5.7.0; python_full_version >= "3.7.0" and python_version >= "3.7"
nest-asyncio==1.5.6; python_full_version >= "3.7.0" and python_version >= "3.7"
networkx==2.8.7; python_version >= "3.8"
>>>>>>> 0897630b
notebook-shim==0.2.0; python_version >= "3.7"
notebook==6.5.1; python_version >= "3.7"
numpy==1.23.4; python_version >= "3.8"
oandapyv20==0.6.3
oauthlib==3.2.2; python_version >= "3.6" and python_full_version < "3.0.0" or python_full_version >= "3.4.0" and python_version >= "3.6"
onetimepass==1.0.1; python_full_version >= "3.7.1" and python_full_version < "4.0.0"
openpyxl==3.0.10; python_version >= "3.6"
osqp==0.6.2.post5; python_version >= "3.7"
packaging==22.0; python_version >= "3.7"
pandas-datareader==0.10.0; python_version >= "3.6" and python_full_version < "3.0.0" or python_full_version >= "3.6.0" and python_version >= "3.6"
pandas-market-calendars==3.2; python_full_version >= "3.7.0"
pandas-ta==0.3.14b
pandas==1.5.1; python_version >= "3.8"
pandocfilters==1.5.0; python_version >= "3.7" and python_full_version < "3.0.0" or python_full_version >= "3.4.0" and python_version >= "3.7"
papermill @ git+https://github.com/nteract/papermill.git@main ; python_version >= "3.7"
parso==0.8.3; python_version >= "3.8"
<<<<<<< HEAD
pathspec==0.11.0; python_version >= "3.7"
=======
pathspec==0.10.2; python_version >= "3.7"
>>>>>>> 0897630b
patsy==0.5.3; python_version >= "3.8"
pbr==5.11.0; python_version >= "3.8"
pexpect==4.8.0; sys_platform != "win32" and python_version >= "3.8"
pickleshare==0.7.5; python_version >= "3.8"
pillow==9.4.0; python_version >= "3.7" and python_full_version < "3.9.7" or python_full_version > "3.9.7" and python_version >= "3.7"
<<<<<<< HEAD
platformdirs==2.5.2; python_version >= "3.7" and python_full_version >= "3.7.2"
=======
>>>>>>> 0897630b
plotly==5.10.0; python_version >= "3.6"
pluggy==1.0.0; python_full_version >= "3.7.0" and python_full_version < "4.0.0" and python_version >= "3.7"
praw==7.6.0; python_version >= "3.7" and python_version < "4.0"
prawcore==2.3.0; python_version >= "3.7" and python_version < "4.0"
pre-commit==2.20.0; python_version >= "3.7"
prometheus-client==0.15.0; python_version >= "3.7"
prompt-toolkit==3.0.31; python_full_version >= "3.6.2"
property-cached==1.6.4; python_version >= "3.8"
protobuf==3.20.1; python_version >= "3.7"
psaw==0.0.12; python_version >= "3"
psutil==5.9.3; python_full_version >= "3.7.0" and python_full_version < "4.0.0" and python_version >= "3.7"
ptyprocess==0.7.0; sys_platform != "win32" and python_version >= "3.8" and os_name != "nt"
pure-eval==0.2.2; python_version >= "3.8"
py==1.11.0; python_full_version >= "3.7.0" and python_version >= "3.7" and python_full_version < "4.0.0" and implementation_name == "pypy"
pyally==1.1.2
pyarrow==9.0.0; python_version >= "3.7" and python_full_version < "3.9.7" or python_full_version > "3.9.7" and python_version >= "3.7"
pycares==4.2.2; python_version >= "3.5.2" and python_full_version >= "3.7.0"
pycodestyle==2.7.0; python_full_version >= "3.7.0"
pycoingecko==2.3.0
pycparser==2.21; python_version >= "3.6" and python_full_version < "3.0.0" or python_full_version >= "3.4.0" and python_version >= "3.6"
<<<<<<< HEAD
pydantic==1.10.4; python_full_version >= "3.7.0" and python_full_version < "4.0.0" and python_version >= "3.7"
=======
pydantic==1.8.2; python_full_version >= "3.7.0" and python_full_version < "4.0.0"
>>>>>>> 0897630b
pydeck==0.8.0b4; python_version >= "3.7" and python_full_version < "3.9.7" or python_full_version > "3.9.7" and python_version >= "3.7"
pyerfa==2.0.0.1; python_version >= "3.8"
pyex==0.5.0
pyflakes==2.3.1; python_full_version >= "3.7.0"
pygments==2.13.0; python_version >= "3.6"
pyhdfe==0.1.0; python_version >= "3.8"
pylint==2.15.2; python_full_version >= "3.7.2"
pyluach==2.0.2; python_version >= "3.8" and python_version < "4.0" and python_full_version >= "3.7.0"
pymeeus==0.5.11; python_version >= "3.7" and python_version < "4"
pympler==1.0.1; python_version >= "3.7" and python_full_version < "3.9.7" or python_full_version > "3.9.7" and python_version >= "3.6"
pyobjc-core==8.5.1; python_version >= "3.6" and sys_platform == "darwin"
pyobjc-framework-cocoa==8.5.1; python_version >= "3.6" and sys_platform == "darwin"
pyotp==2.7.0; python_version >= "3.6"
pyparsing==3.0.9; python_full_version >= "3.6.8" and python_version >= "3.7"
pyprind==2.11.3; python_version >= "2.7" and python_full_version < "3.0.0" or python_full_version >= "3.6.0"
pyrsistent==0.18.1; python_version >= "3.7"
pytest-cov==3.0.0; python_version >= "3.6"
pytest-mock==3.10.0; python_version >= "3.7"
pytest-recording==0.12.1; python_version >= "3.5"
pytest==6.2.5; python_version >= "3.6"
pythclient==0.1.2; python_full_version >= "3.7.0"
python-binance==1.0.16
python-coinmarketcap==0.2
python-dateutil==2.8.2; python_full_version >= "3.7.1" and python_version >= "3.8" and python_full_version < "4.0.0" and (python_version >= "3.7" and python_full_version < "3.0.0" or python_version >= "3.7" and python_full_version < "3.9.7" and python_full_version >= "3.3.0" or python_full_version > "3.9.7") and (python_version >= "3.8" and python_full_version < "3.9.7" or python_full_version > "3.9.7" and python_version >= "3.8") and (python_version >= "3.7" and python_full_version < "3.0.0" or python_full_version >= "3.3.0" and python_version >= "3.7") and (python_version >= "3.5" and python_full_version < "3.0.0" or python_full_version >= "3.3.0" and python_version >= "3.5") and python_version < "4.0"
python-dotenv==0.19.2; python_version >= "3.5"
python-i18n==0.3.9
pytrends==4.8.0
pytz-deprecation-shim==0.1.0.post0; python_version >= "3.7" and python_full_version < "3.0.0" or python_version >= "3.7" and python_full_version < "3.9.7" and python_full_version >= "3.6.0" or python_full_version > "3.9.7" and python_version >= "3.6"
pytz==2022.5; python_full_version >= "3.7.1" and python_full_version < "4.0.0" and python_version >= "3.8" and (python_version >= "3.8" and python_full_version < "3.9.7" or python_full_version > "3.9.7" and python_version >= "3.8") and python_version < "4.0"
<<<<<<< HEAD
pyupgrade==2.38.4; python_version >= "3.7"
pywin32==305; sys_platform == "win32" and platform_python_implementation != "PyPy" and python_version >= "3.7"
pywinpty==2.0.8; os_name == "nt" and python_version >= "3.7"
pyyaml==6.0; python_version >= "3.7"
pyzmq==24.0.1; python_full_version >= "3.7.0" and python_full_version < "4.0.0" and python_version >= "3.7"
=======
pywin32==305; sys_platform == "win32" and platform_python_implementation != "PyPy" and python_version >= "3.7"
pywinpty==2.0.8; os_name == "nt" and python_version >= "3.7"
pyyaml==6.0; python_version >= "3.8"
pyzmq==24.0.1; python_version >= "3.7"
qdldl==0.1.5.post2; python_version >= "3.7"
>>>>>>> 0897630b
quandl==3.7.0; python_version >= "3.6"
rapidfuzz==1.9.1; python_version >= "2.7"
regex==2022.3.2; python_version >= "3.6"
requests-oauthlib==1.3.1; python_version >= "2.7" and python_full_version < "3.0.0" or python_full_version >= "3.4.0"
requests==2.28.1; python_version >= "3.7" and python_version < "4"
rfc3986==1.5.0; python_version >= "3.8" and python_version < "4.0"
rich==12.6.0; python_full_version >= "3.6.3" and python_full_version < "4.0.0"
riskfolio-lib==3.3.0; python_version >= "3.7"
robin-stocks==2.1.0; python_version >= "3"
ruamel.yaml.clib==0.2.7; platform_python_implementation == "CPython" and python_version < "3.11" and python_version >= "3.5"
ruamel.yaml==0.17.21; python_version >= "3"
<<<<<<< HEAD
ruff==0.0.236; python_version >= "3.7"
=======
ruff==0.0.210; python_version >= "3.7"
>>>>>>> 0897630b
scikit-learn==1.1.2; python_version >= "3.8" and python_full_version < "3.0.0" or python_full_version >= "3.6.0" and python_version >= "3.8"
scipy==1.10.0; python_version >= "3.8" and python_version < "3.12"
screeninfo==0.6.7
scs==3.2.0; python_version >= "3.7"
seaborn==0.11.2; python_version >= "3.6"
semver==2.13.0; python_version >= "3.7" and python_full_version < "3.0.0" or python_version >= "3.7" and python_full_version < "3.9.7" and python_full_version >= "3.4.0" or python_full_version > "3.9.7"
send2trash==1.8.0; python_version >= "3.7"
sentiment-investor==2.1.0; python_version >= "3.8" and python_version < "4.0"
setuptools-scm==6.4.2; python_version >= "3.8"
sgmllib3k==1.0.0; python_version >= "3.6"
<<<<<<< HEAD
six==1.16.0; python_full_version >= "3.7.1" and python_version >= "3.8" and python_full_version < "4.0.0" and (python_version >= "3.7" and python_full_version < "3.0.0" or python_version >= "3.7" and python_full_version < "3.9.7" and python_full_version >= "3.3.0" or python_full_version > "3.9.7") and (python_version >= "3.8" and python_full_version < "3.9.7" or python_full_version > "3.9.7" and python_version >= "3.8") and (python_version >= "3.7" and python_full_version < "3.0.0" or python_full_version >= "3.3.0" and python_version >= "3.7") and (python_version >= "2.7" and python_full_version < "3.0.0" or python_full_version >= "3.3.0") and (python_version >= "3.7" and python_full_version < "3.9.7" and python_full_version >= "3.7.0" or python_full_version > "3.9.7" and python_version >= "3.7" and python_full_version < "4.0.0") and (python_version >= "3.8" and python_full_version < "3.0.0" or python_full_version >= "3.3.0" and python_version >= "3.8")
=======
six==1.16.0; python_full_version >= "3.7.1" and python_version >= "3.8" and python_full_version < "4.0.0" and (python_version >= "3.7" and python_full_version < "3.0.0" or python_version >= "3.7" and python_full_version < "3.9.7" and python_full_version >= "3.3.0" or python_full_version > "3.9.7") and (python_version >= "3.8" and python_full_version < "3.9.7" or python_full_version > "3.9.7" and python_version >= "3.8") and (python_version >= "3.7" and python_full_version < "3.0.0" or python_full_version >= "3.3.0" and python_version >= "3.7") and (python_version >= "2.7" and python_full_version < "3.0.0" or python_full_version >= "3.3.0") and (python_version >= "3.7" and python_full_version < "3.9.7" and python_full_version >= "3.7.0" or python_full_version > "3.9.7" and python_version >= "3.7") and (python_version >= "3.8" and python_full_version < "3.0.0" or python_full_version >= "3.3.0" and python_version >= "3.8")
>>>>>>> 0897630b
smmap==5.0.0; python_version >= "3.7"
sniffio==1.3.0; python_version >= "3.8" and python_version < "4.0" and python_full_version >= "3.6.2"
snowballstemmer==2.2.0; python_version >= "3.6"
socketio-client-nexus==0.7.6
soupsieve==2.3.2.post1; python_version >= "3.6" and python_full_version >= "3.6.0"
sphinx==4.5.0; python_version >= "3.6"
sphinxcontrib-applehelp==1.0.2; python_version >= "3.6"
sphinxcontrib-devhelp==1.0.2; python_version >= "3.6"
sphinxcontrib-htmlhelp==2.0.0; python_version >= "3.6"
sphinxcontrib-jsmath==1.0.1; python_version >= "3.6"
sphinxcontrib-qthelp==1.0.3; python_version >= "3.6"
sphinxcontrib-serializinghtml==1.1.5; python_version >= "3.6"
squarify==0.4.3
sseclient==0.0.27
stack-data==0.5.1; python_version >= "3.8"
statsmodels==0.13.2; python_version >= "3.7"
stevedore==4.1.0; python_version >= "3.8"
stocksera==0.1.21; python_version >= "3.6"
streamlit==1.13.0; (python_version >= "3.7" and python_full_version < "3.9.7") or (python_full_version > "3.9.7")
tabulate==0.9.0; python_version >= "3.7" and python_full_version < "3.0.0" or python_full_version >= "3.6.0" and python_version >= "3.7"
temporal-cache==0.1.4
tenacity==8.1.0; python_version >= "3.7"
terminado==0.16.0; python_version >= "3.7"
thepassiveinvestor==1.1.2
threadpoolctl==3.1.0; python_version >= "3.8" and python_full_version < "3.0.0" or python_full_version >= "3.6.0" and python_version >= "3.8"
tinycss2==1.2.1; python_version >= "3.7"
tokenize-rt==4.2.1; python_full_version >= "3.6.1" and python_version >= "3.7"
tokenterminal==1.0.1
toml==0.10.2; python_version >= "3.7" and python_full_version < "3.9.7" and python_full_version >= "3.7.0" or python_full_version > "3.9.7" and python_version >= "3.7" and python_full_version < "4.0.0"
tomli==2.0.1; python_version < "3.11" and python_full_version >= "3.7.2" and python_version >= "3.8" and python_full_version <= "3.11.0a6"
tomlkit==0.11.5; python_version >= "3.6" and python_version < "4.0" and python_full_version >= "3.7.2"
toolz==0.12.0; python_version >= "3.8" and python_version < "4.0" and python_full_version >= "3.7.0" and (python_version >= "3.7" and python_full_version < "3.9.7" or python_full_version > "3.9.7" and python_version >= "3.7")
tornado==6.2; python_version >= "3.7" and python_full_version < "3.9.7" and python_full_version >= "3.7.0" or python_full_version > "3.9.7" and python_version >= "3.7" and python_full_version < "4.0.0"
tqdm==4.64.1; python_version >= "3.7" and python_full_version < "3.0.0" or python_full_version >= "3.4.0" and python_version >= "3.7"
tradingview-ta==3.3.0; python_version >= "3.6"
<<<<<<< HEAD
traitlets==5.5.0; python_full_version >= "3.7.0" and python_full_version < "4.0.0" and python_version >= "3.8"
=======
traitlets==5.5.0; python_version >= "3.8" and python_full_version >= "3.7.0" and python_full_version < "4.0.0"
>>>>>>> 0897630b
types-python-dateutil==2.8.19.2
types-pytz==2021.3.8
types-pyyaml==6.0.12
types-requests==2.28.11.2
types-setuptools==57.4.18
types-six==1.16.21
types-urllib3==1.26.25.1
typing-extensions==4.4.0; python_full_version >= "3.7.2" and python_full_version < "4.0.0" and python_version < "3.9" and python_version >= "3.7" and (python_version >= "3.7" and python_full_version < "3.9.7" or python_full_version > "3.9.7" and python_version >= "3.7") and (python_version >= "3.7" and python_full_version < "3.9.7" or python_full_version > "3.9.7")
tzdata==2022.5; python_version >= "3.7" and python_full_version < "3.0.0" and platform_system == "Windows" or python_version >= "3.7" and python_full_version < "3.9.7" and platform_system == "Windows" and python_full_version >= "3.6.0" or python_full_version > "3.9.7" and python_version >= "3.6" and platform_system == "Windows"
tzlocal==4.2; python_version >= "3.7" and python_full_version < "3.9.7" or python_full_version > "3.9.7" and python_version >= "3.6"
ujson==5.5.0; python_version >= "3.7"
unidecode==1.3.6; python_version >= "3.7"
update-checker==0.18.0; python_version >= "3.7" and python_version < "4.0"
urllib3==1.26.12; python_full_version >= "3.7.1" and python_version < "4" and python_version >= "3.8" and python_full_version < "4.0.0" and (python_version >= "3.7" and python_full_version < "3.9.7" or python_full_version > "3.9.7")
user-agent==0.1.10
vadersentiment==3.3.2
validators==0.20.0; python_version >= "3.7" and python_full_version < "3.9.7" or python_full_version > "3.9.7" and python_version >= "3.4"
valinvest==0.0.2; python_version >= "3.6"
vcrpy==4.2.1; python_version >= "3.7"
virtualenv==20.16.5; python_version >= "3.7"
voila==0.4.0; python_version >= "3.7"
watchdog==2.1.9; python_version >= "3.6"
wcwidth==0.2.5; python_full_version >= "3.6.2" and python_version >= "3.8"
webencodings==0.5.1; python_version >= "3.7" and python_full_version < "3.0.0" or python_full_version >= "3.5.0" and python_version >= "3.7"
websocket-client==1.4.1; python_version >= "3.8" and python_version < "4.0"
websockets==10.3; python_version >= "3.7"
widgetsnbextension==4.0.3; python_version >= "3.7"
win32-setctime==1.1.0; python_version >= "3.5" and python_full_version >= "3.7.0" and sys_platform == "win32"
<<<<<<< HEAD
wrapt==1.14.1; python_full_version >= "3.7.2" and python_full_version < "4.0.0" and (python_version >= "3.7" and python_full_version < "3.0.0" or python_full_version >= "3.5.0" and python_version >= "3.7") and python_version >= "3.8" and python_version < "3.11"
=======
wrapt==1.14.1; python_full_version >= "3.7.1" and python_full_version < "4.0.0" and python_version >= "3.8"
xlsxwriter==3.0.3; python_version >= "3.7"
>>>>>>> 0897630b
yarl==1.8.1; python_version >= "3.7" and python_full_version >= "3.7.0"
yfinance==0.2.9
zipp==3.10.0; python_version >= "3.7" and python_full_version < "3.9.7" and python_version < "3.10" or python_full_version > "3.9.7" and python_version >= "3.7" and python_version < "3.10"
zope.interface==5.5.0; python_version >= "3.5" and python_full_version < "3.0.0" or python_full_version >= "3.5.0" and python_version >= "3.5"<|MERGE_RESOLUTION|>--- conflicted
+++ resolved
@@ -6,21 +6,12 @@
 altair==4.2.0; python_version >= "3.7" and python_full_version < "3.9.7" or python_full_version > "3.9.7" and python_version >= "3.7"
 anyio==3.6.2; python_full_version >= "3.6.2" and python_version >= "3.8" and python_version < "4.0"
 appdirs==1.4.4
-<<<<<<< HEAD
 appnope==0.1.3; sys_platform == "darwin" and python_version >= "3.8" and platform_system == "Darwin" and python_full_version >= "3.7.0" and python_full_version < "4.0.0"
-=======
-appnope==0.1.3; sys_platform == "darwin" and python_version >= "3.8" and platform_system == "Darwin"
-arch==5.3.1; python_version >= "3.7"
->>>>>>> 0897630b
 argon2-cffi-bindings==21.2.0; python_version >= "3.7"
 argon2-cffi==21.3.0; python_version >= "3.7"
 ascii-magic==1.6; python_version >= "3.5"
 astor==0.8.1; python_full_version >= "3.7.1" and python_full_version < "4.0.0" and python_version >= "3.8"
-<<<<<<< HEAD
 astroid==2.12.12; python_full_version >= "3.7.2"
-=======
-astropy==5.1.1; python_version >= "3.8"
->>>>>>> 0897630b
 asttokens==2.0.8; python_version >= "3.8"
 async-timeout==4.0.2; python_version >= "3.6" and python_full_version >= "3.7.0"
 atomicwrites==1.4.1; sys_platform == "win32" and python_version >= "3.7" and python_full_version >= "3.7.0" and python_full_version < "4.0.0"
@@ -33,11 +24,7 @@
 base58==2.1.1; python_version >= "3.5" and python_full_version >= "3.7.0"
 beartype==0.7.1; python_version >= "3.8" and python_version < "4.0" and python_full_version >= "3.6.0"
 beautifulsoup4==4.11.1; python_full_version >= "3.6.0" and python_version >= "3.7"
-<<<<<<< HEAD
 black==23.1.0; python_version >= "3.7"
-=======
-black==22.12.0; python_version >= "3.7"
->>>>>>> 0897630b
 bleach==5.0.1; python_version >= "3.7"
 blinker==1.5; python_version >= "3.7" and python_full_version < "3.0.0" or python_version >= "3.7" and python_full_version < "3.9.7" and python_full_version >= "3.5.0" or python_full_version > "3.9.7"
 bs4==0.0.1
@@ -45,22 +32,15 @@
 cachetools==5.2.0; python_version >= "3.7" and python_version < "4.0" and (python_version >= "3.7" and python_full_version < "3.9.7" or python_full_version > "3.9.7")
 ccxt==2.5.80
 certifi==2022.12.7; python_version >= "3.8" and python_version < "4" and python_full_version >= "3.7.1" and python_full_version < "4.0.0" and (python_version >= "3.7" and python_full_version < "3.9.7" or python_full_version > "3.9.7")
-<<<<<<< HEAD
 cffi==1.15.1; implementation_name == "pypy" and python_version >= "3.7" and python_full_version >= "3.7.0" and python_full_version < "4.0.0"
 cfgv==3.3.1; python_full_version >= "3.6.1" and python_version >= "3.7"
-=======
-cffi==1.15.1; implementation_name == "pypy" and python_version >= "3.7" and python_full_version >= "3.7.0"
->>>>>>> 0897630b
 charset-normalizer==2.1.1; python_full_version >= "3.6.0"
 click==8.1.3; python_version >= "3.7" and python_full_version < "3.9.7" or python_full_version > "3.9.7" and python_version >= "3.7"
 codespell==2.2.2; python_version >= "3.7"
 colorama==0.4.6; python_full_version >= "3.7.2" and python_version >= "3.8" and sys_platform == "win32" and (python_version >= "3.6" and python_full_version < "3.0.0" and sys_platform == "win32" or sys_platform == "win32" and python_version >= "3.6" and python_full_version >= "3.7.0") and (python_version >= "3.7" and python_full_version < "3.0.0" and platform_system == "Windows" or platform_system == "Windows" and python_version >= "3.7" and python_full_version >= "3.7.0") and (python_version >= "3.7" and python_full_version < "3.0.0" and platform_system == "Windows" and (python_version >= "3.7" and python_full_version < "3.9.7" or python_full_version > "3.9.7" and python_version >= "3.7") or platform_system == "Windows" and python_version >= "3.7" and (python_version >= "3.7" and python_full_version < "3.9.7" or python_full_version > "3.9.7" and python_version >= "3.7") and python_full_version >= "3.7.0") and (python_version >= "3.8" and python_full_version < "3.0.0" and sys_platform == "win32" or sys_platform == "win32" and python_version >= "3.8" and python_full_version >= "3.7.0") and python_full_version < "4.0.0"
 commonmark==0.9.1; python_full_version >= "3.6.3" and python_full_version < "4.0.0" and (python_version >= "3.7" and python_full_version < "3.9.7" or python_full_version > "3.9.7")
 convertdate==2.4.0; python_version >= "3.7" and python_version < "4"
-<<<<<<< HEAD
 coverage==6.5.0; python_version >= "3.7"
-=======
->>>>>>> 0897630b
 cryptography==39.0.0; python_version >= "3.6"
 cssselect==1.1.0; python_version >= "2.7" and python_full_version < "3.0.0" or python_full_version >= "3.4.0"
 cvxpy==1.2.1; python_version >= "3.7"
@@ -69,11 +49,7 @@
 dateparser==1.1.2; python_version >= "3.5"
 datetime==4.7; python_version >= "3.5"
 debugpy==1.6.3; python_full_version >= "3.7.0" and python_full_version < "4.0.0" and python_version >= "3.7"
-<<<<<<< HEAD
 decorator==5.1.1; python_version >= "3.8" and python_full_version < "3.0.0" or python_full_version >= "3.6.0" and python_version >= "3.8" and python_full_version < "3.9.7" or python_full_version > "3.9.7" and python_version >= "3.8"
-=======
-decorator==5.1.1; python_version >= "3.8" and (python_version >= "3.5" and python_full_version < "3.0.0" or python_full_version >= "3.6.0" and python_version >= "3.5") and (python_version >= "3.7" and python_full_version < "3.9.7" or python_full_version > "3.9.7" and python_version >= "3.5")
->>>>>>> 0897630b
 defusedxml==0.7.1; python_version >= "3.7" and python_full_version < "3.0.0" or python_full_version >= "3.5.0" and python_version >= "3.7"
 degiro-connector==2.0.21; python_full_version >= "3.7.1" and python_full_version < "4.0.0"
 deprecation==2.1.0
@@ -81,13 +57,8 @@
 dill==0.3.6; python_version >= "3.7" and python_full_version >= "3.7.2"
 distlib==0.3.6; python_version >= "3.7"
 dnspython==2.2.1; python_version >= "3.6" and python_version < "4.0"
-<<<<<<< HEAD
 docutils==0.17.1; python_version >= "3.6" and python_full_version < "3.0.0" or python_full_version >= "3.5.0" and python_version >= "3.6"
 entrypoints==0.4; python_full_version >= "3.7.0" and python_full_version < "4.0.0" and python_version >= "3.7" and (python_version >= "3.7" and python_full_version < "3.9.7" or python_full_version > "3.9.7" and python_version >= "3.7")
-=======
-ecos==2.0.10; python_version >= "3.7"
-entrypoints==0.4; python_version >= "3.7" and python_full_version < "3.9.7" or python_full_version > "3.9.7" and python_version >= "3.7"
->>>>>>> 0897630b
 et-xmlfile==1.1.0; python_version >= "3.6"
 exchange-calendars==4.2.3; python_version >= "3.8" and python_version < "4.0" and python_full_version >= "3.7.0"
 executing==1.1.1; python_version >= "3.8"
@@ -133,10 +104,7 @@
 ipython==8.5.0; python_version >= "3.8"
 ipywidgets==8.0.2; python_version >= "3.7"
 iso8601==0.1.16
-<<<<<<< HEAD
 isort==5.10.1; python_full_version >= "3.7.2" and python_version < "4.0"
-=======
->>>>>>> 0897630b
 jedi==0.18.2; python_version >= "3.8"
 jinja2==3.1.2; python_version >= "3.7"
 joblib==1.2.0; python_version >= "3.8" and python_full_version < "3.0.0" or python_full_version >= "3.6.0" and python_version >= "3.8"
@@ -157,11 +125,7 @@
 lxml==4.9.2; python_version >= "3.7" and python_full_version < "3.0.0" or python_full_version >= "3.6.0" and python_version >= "3.7"
 markdown-it-py==1.1.0; python_version >= "3.6" and python_version < "4.0"
 markupsafe==2.1.1; python_version >= "3.7"
-<<<<<<< HEAD
 matplotlib-inline==0.1.6; python_full_version >= "3.7.0" and python_full_version < "4.0.0" and python_version >= "3.8"
-=======
-matplotlib-inline==0.1.6; python_version >= "3.8" and python_full_version >= "3.7.0" and python_full_version < "4.0.0"
->>>>>>> 0897630b
 matplotlib==3.5.3; python_version >= "3.7"
 mccabe==0.6.1; python_full_version >= "3.7.2"
 mdit-py-plugins==0.2.8; python_version >= "3.6" and python_version < "4.0"
@@ -177,16 +141,10 @@
 nbclassic==0.4.5; python_version >= "3.7"
 nbclient==0.5.13; python_full_version >= "3.7.0" and python_version >= "3.7" and python_full_version < "4.0.0"
 nbconvert==6.5.4; python_version >= "3.7"
-<<<<<<< HEAD
 nbformat==5.7.0; python_full_version >= "3.7.0" and python_full_version < "4.0.0" and python_version >= "3.7"
 nbmake==1.3.0; python_full_version >= "3.7.0" and python_full_version < "4.0.0"
 nest-asyncio==1.5.6; python_full_version >= "3.7.0" and python_full_version < "4.0.0" and python_version >= "3.7"
 nodeenv==1.7.0; python_version >= "3.7" and python_full_version < "3.0.0" or python_full_version >= "3.7.0" and python_version >= "3.7"
-=======
-nbformat==5.7.0; python_full_version >= "3.7.0" and python_version >= "3.7"
-nest-asyncio==1.5.6; python_full_version >= "3.7.0" and python_version >= "3.7"
-networkx==2.8.7; python_version >= "3.8"
->>>>>>> 0897630b
 notebook-shim==0.2.0; python_version >= "3.7"
 notebook==6.5.1; python_version >= "3.7"
 numpy==1.23.4; python_version >= "3.8"
@@ -203,20 +161,13 @@
 pandocfilters==1.5.0; python_version >= "3.7" and python_full_version < "3.0.0" or python_full_version >= "3.4.0" and python_version >= "3.7"
 papermill @ git+https://github.com/nteract/papermill.git@main ; python_version >= "3.7"
 parso==0.8.3; python_version >= "3.8"
-<<<<<<< HEAD
 pathspec==0.11.0; python_version >= "3.7"
-=======
-pathspec==0.10.2; python_version >= "3.7"
->>>>>>> 0897630b
 patsy==0.5.3; python_version >= "3.8"
 pbr==5.11.0; python_version >= "3.8"
 pexpect==4.8.0; sys_platform != "win32" and python_version >= "3.8"
 pickleshare==0.7.5; python_version >= "3.8"
 pillow==9.4.0; python_version >= "3.7" and python_full_version < "3.9.7" or python_full_version > "3.9.7" and python_version >= "3.7"
-<<<<<<< HEAD
 platformdirs==2.5.2; python_version >= "3.7" and python_full_version >= "3.7.2"
-=======
->>>>>>> 0897630b
 plotly==5.10.0; python_version >= "3.6"
 pluggy==1.0.0; python_full_version >= "3.7.0" and python_full_version < "4.0.0" and python_version >= "3.7"
 praw==7.6.0; python_version >= "3.7" and python_version < "4.0"
@@ -237,11 +188,7 @@
 pycodestyle==2.7.0; python_full_version >= "3.7.0"
 pycoingecko==2.3.0
 pycparser==2.21; python_version >= "3.6" and python_full_version < "3.0.0" or python_full_version >= "3.4.0" and python_version >= "3.6"
-<<<<<<< HEAD
 pydantic==1.10.4; python_full_version >= "3.7.0" and python_full_version < "4.0.0" and python_version >= "3.7"
-=======
-pydantic==1.8.2; python_full_version >= "3.7.0" and python_full_version < "4.0.0"
->>>>>>> 0897630b
 pydeck==0.8.0b4; python_version >= "3.7" and python_full_version < "3.9.7" or python_full_version > "3.9.7" and python_version >= "3.7"
 pyerfa==2.0.0.1; python_version >= "3.8"
 pyex==0.5.0
@@ -271,19 +218,11 @@
 pytrends==4.8.0
 pytz-deprecation-shim==0.1.0.post0; python_version >= "3.7" and python_full_version < "3.0.0" or python_version >= "3.7" and python_full_version < "3.9.7" and python_full_version >= "3.6.0" or python_full_version > "3.9.7" and python_version >= "3.6"
 pytz==2022.5; python_full_version >= "3.7.1" and python_full_version < "4.0.0" and python_version >= "3.8" and (python_version >= "3.8" and python_full_version < "3.9.7" or python_full_version > "3.9.7" and python_version >= "3.8") and python_version < "4.0"
-<<<<<<< HEAD
 pyupgrade==2.38.4; python_version >= "3.7"
 pywin32==305; sys_platform == "win32" and platform_python_implementation != "PyPy" and python_version >= "3.7"
 pywinpty==2.0.8; os_name == "nt" and python_version >= "3.7"
 pyyaml==6.0; python_version >= "3.7"
 pyzmq==24.0.1; python_full_version >= "3.7.0" and python_full_version < "4.0.0" and python_version >= "3.7"
-=======
-pywin32==305; sys_platform == "win32" and platform_python_implementation != "PyPy" and python_version >= "3.7"
-pywinpty==2.0.8; os_name == "nt" and python_version >= "3.7"
-pyyaml==6.0; python_version >= "3.8"
-pyzmq==24.0.1; python_version >= "3.7"
-qdldl==0.1.5.post2; python_version >= "3.7"
->>>>>>> 0897630b
 quandl==3.7.0; python_version >= "3.6"
 rapidfuzz==1.9.1; python_version >= "2.7"
 regex==2022.3.2; python_version >= "3.6"
@@ -295,11 +234,7 @@
 robin-stocks==2.1.0; python_version >= "3"
 ruamel.yaml.clib==0.2.7; platform_python_implementation == "CPython" and python_version < "3.11" and python_version >= "3.5"
 ruamel.yaml==0.17.21; python_version >= "3"
-<<<<<<< HEAD
 ruff==0.0.236; python_version >= "3.7"
-=======
-ruff==0.0.210; python_version >= "3.7"
->>>>>>> 0897630b
 scikit-learn==1.1.2; python_version >= "3.8" and python_full_version < "3.0.0" or python_full_version >= "3.6.0" and python_version >= "3.8"
 scipy==1.10.0; python_version >= "3.8" and python_version < "3.12"
 screeninfo==0.6.7
@@ -310,11 +245,7 @@
 sentiment-investor==2.1.0; python_version >= "3.8" and python_version < "4.0"
 setuptools-scm==6.4.2; python_version >= "3.8"
 sgmllib3k==1.0.0; python_version >= "3.6"
-<<<<<<< HEAD
 six==1.16.0; python_full_version >= "3.7.1" and python_version >= "3.8" and python_full_version < "4.0.0" and (python_version >= "3.7" and python_full_version < "3.0.0" or python_version >= "3.7" and python_full_version < "3.9.7" and python_full_version >= "3.3.0" or python_full_version > "3.9.7") and (python_version >= "3.8" and python_full_version < "3.9.7" or python_full_version > "3.9.7" and python_version >= "3.8") and (python_version >= "3.7" and python_full_version < "3.0.0" or python_full_version >= "3.3.0" and python_version >= "3.7") and (python_version >= "2.7" and python_full_version < "3.0.0" or python_full_version >= "3.3.0") and (python_version >= "3.7" and python_full_version < "3.9.7" and python_full_version >= "3.7.0" or python_full_version > "3.9.7" and python_version >= "3.7" and python_full_version < "4.0.0") and (python_version >= "3.8" and python_full_version < "3.0.0" or python_full_version >= "3.3.0" and python_version >= "3.8")
-=======
-six==1.16.0; python_full_version >= "3.7.1" and python_version >= "3.8" and python_full_version < "4.0.0" and (python_version >= "3.7" and python_full_version < "3.0.0" or python_version >= "3.7" and python_full_version < "3.9.7" and python_full_version >= "3.3.0" or python_full_version > "3.9.7") and (python_version >= "3.8" and python_full_version < "3.9.7" or python_full_version > "3.9.7" and python_version >= "3.8") and (python_version >= "3.7" and python_full_version < "3.0.0" or python_full_version >= "3.3.0" and python_version >= "3.7") and (python_version >= "2.7" and python_full_version < "3.0.0" or python_full_version >= "3.3.0") and (python_version >= "3.7" and python_full_version < "3.9.7" and python_full_version >= "3.7.0" or python_full_version > "3.9.7" and python_version >= "3.7") and (python_version >= "3.8" and python_full_version < "3.0.0" or python_full_version >= "3.3.0" and python_version >= "3.8")
->>>>>>> 0897630b
 smmap==5.0.0; python_version >= "3.7"
 sniffio==1.3.0; python_version >= "3.8" and python_version < "4.0" and python_full_version >= "3.6.2"
 snowballstemmer==2.2.0; python_version >= "3.6"
@@ -350,11 +281,7 @@
 tornado==6.2; python_version >= "3.7" and python_full_version < "3.9.7" and python_full_version >= "3.7.0" or python_full_version > "3.9.7" and python_version >= "3.7" and python_full_version < "4.0.0"
 tqdm==4.64.1; python_version >= "3.7" and python_full_version < "3.0.0" or python_full_version >= "3.4.0" and python_version >= "3.7"
 tradingview-ta==3.3.0; python_version >= "3.6"
-<<<<<<< HEAD
 traitlets==5.5.0; python_full_version >= "3.7.0" and python_full_version < "4.0.0" and python_version >= "3.8"
-=======
-traitlets==5.5.0; python_version >= "3.8" and python_full_version >= "3.7.0" and python_full_version < "4.0.0"
->>>>>>> 0897630b
 types-python-dateutil==2.8.19.2
 types-pytz==2021.3.8
 types-pyyaml==6.0.12
@@ -383,12 +310,7 @@
 websockets==10.3; python_version >= "3.7"
 widgetsnbextension==4.0.3; python_version >= "3.7"
 win32-setctime==1.1.0; python_version >= "3.5" and python_full_version >= "3.7.0" and sys_platform == "win32"
-<<<<<<< HEAD
 wrapt==1.14.1; python_full_version >= "3.7.2" and python_full_version < "4.0.0" and (python_version >= "3.7" and python_full_version < "3.0.0" or python_full_version >= "3.5.0" and python_version >= "3.7") and python_version >= "3.8" and python_version < "3.11"
-=======
-wrapt==1.14.1; python_full_version >= "3.7.1" and python_full_version < "4.0.0" and python_version >= "3.8"
-xlsxwriter==3.0.3; python_version >= "3.7"
->>>>>>> 0897630b
 yarl==1.8.1; python_version >= "3.7" and python_full_version >= "3.7.0"
 yfinance==0.2.9
 zipp==3.10.0; python_version >= "3.7" and python_full_version < "3.9.7" and python_version < "3.10" or python_full_version > "3.9.7" and python_version >= "3.7" and python_version < "3.10"
