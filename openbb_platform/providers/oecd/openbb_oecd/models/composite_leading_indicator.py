--- conflicted
+++ resolved
@@ -1,15 +1,10 @@
 """OECD Composite Leading Indicator Data."""
 
-<<<<<<< HEAD
-from datetime import date
-from typing import Any, Dict, List, Literal, Optional
-=======
 # pylint: disable=unused-argument
 
 from datetime import date
 from typing import Any, Dict, List, Literal, Optional, Union
 from warnings import warn
->>>>>>> 3e24fd6b
 
 from openbb_core.app.model.abstract.error import OpenBBError
 from openbb_core.provider.abstract.fetcher import Fetcher
@@ -17,11 +12,7 @@
     CompositeLeadingIndicatorData,
     CompositeLeadingIndicatorQueryParams,
 )
-<<<<<<< HEAD
-from openbb_oecd.utils.constants import CODE_TO_COUNTRY_CLI, COUNTRY_TO_CODE_CLI
-=======
 from openbb_core.provider.utils.errors import EmptyDataError
->>>>>>> 3e24fd6b
 from pydantic import Field, field_validator
 
 COUNTRIES = {
@@ -102,46 +93,6 @@
 
     @field_validator("country", mode="before", check_fields=False)
     @classmethod
-<<<<<<< HEAD
-    def date_validate(cls, in_date):
-        """Validate value."""
-        # pylint: disable=import-outside-toplevel
-        import re
-        from datetime import timedelta
-
-        if isinstance(in_date, str):
-            # i.e 2022-Q1
-            if re.match(r"\d{4}-Q[1-4]$", in_date):
-                year, quarter = in_date.split("-")
-                _year = int(year)
-                if quarter == "Q1":
-                    return date(_year, 3, 31)
-                if quarter == "Q2":
-                    return date(_year, 6, 30)
-                if quarter == "Q3":
-                    return date(_year, 9, 30)
-                if quarter == "Q4":
-                    return date(_year, 12, 31)
-            # Now match if it is monthly, i.e 2022-01
-            elif re.match(r"\d{4}-\d{2}$", in_date):
-                year, month = map(int, in_date.split("-"))  # type: ignore
-                if month == 12:
-                    return date(year, month, 31)  # type: ignore
-                next_month = date(year, month + 1, 1)  # type: ignore
-                return date(next_month.year, next_month.month, 1) - timedelta(days=1)
-            # Now match if it is yearly, i.e 2022
-            elif re.match(r"\d{4}$", in_date):
-                return date(int(in_date), 12, 31)
-        # If the input date is a year
-        if isinstance(in_date, int):
-            return date(in_date, 12, 31)
-
-        return in_date
-
-
-class OECDCLIFetcher(Fetcher[OECDCLIQueryParams, List[OECDCLIData]]):
-    """Transform the query, extract and transform the data from the OECD endpoints."""
-=======
     def country_validate(cls, v):
         """Validate countries."""
         if v is None:
@@ -174,7 +125,6 @@
     ]
 ):
     """OECD Composite Leading Indicator Fetcher."""
->>>>>>> 3e24fd6b
 
     @staticmethod
     def transform_query(
@@ -206,22 +156,6 @@
     ) -> List[Dict]:
         """Return the raw data from the OECD endpoint."""
         # pylint: disable=import-outside-toplevel
-<<<<<<< HEAD
-        from openbb_oecd.utils import helpers
-
-        country = "" if query.country == "all" else COUNTRY_TO_CODE_CLI[query.country]
-
-        # Note this is only available monthly from OECD
-        url = f"https://sdmx.oecd.org/public/rest/data/OECD.SDD.STES,DSD_KEI@DF_KEI,4.0/{country}.M.LI...."
-
-        query_dict = {
-            k: v
-            for k, v in query.__dict__.items()
-            if k not in ["start_date", "end_date"]
-        }
-        data = helpers.get_possibly_cached_data(
-            url, function="economy_composite_leading_indicator", query_dict=query_dict
-=======
         from io import StringIO  # noqa
         from openbb_oecd.utils.helpers import oecd_date_to_python_date
         from pandas import read_csv
@@ -247,7 +181,6 @@
             + f"/{country}.M.LI...{adjustment}.{growth_rate}..H"
             + f"?startPeriod={query.start_date}&endPeriod={query.end_date}"
             + "&dimensionAtObservation=TIME_PERIOD&detail=dataonly&format=csvfile"
->>>>>>> 3e24fd6b
         )
 
         async def response_callback(response, _):
