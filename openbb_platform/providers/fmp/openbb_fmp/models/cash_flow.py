--- conflicted
+++ resolved
@@ -24,11 +24,6 @@
     Source: https://financialmodelingprep.com/developer/docs/#Cash-Flow-Statement
     """
 
-<<<<<<< HEAD
-    period: Literal["annual", "quarter"] = Field(
-        default="annual",
-        json_schema_extra={"choices": ["annual", "quarter"]},
-=======
     __json_schema_extra__ = {
         "period": {
             "choices": ["annual", "quarter"],
@@ -38,7 +33,6 @@
     period: Literal["annual", "quarter"] = Field(
         default="annual",
         description=QUERY_DESCRIPTIONS.get("period", ""),
->>>>>>> 3e24fd6b
     )
 
 
